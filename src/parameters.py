from functools import cached_property
from typing import Any, Dict, Tuple

import numpy as np
import torch
from torch import Tensor

from cirkit.backend.torch.parameters.nodes import (
    TorchParameterOp,
    TorchUnaryParameterOp,
)
<<<<<<< HEAD
from cirkit.symbolic.parameters import EntrywiseParameterOp


class DoubleClampParameter(EntrywiseParameterOp):
    def __init__(
        self,
        in_shape: Tuple[int, ...],
        *,
        eps: Optional[float] = None,
    ) -> None:
        super().__init__(in_shape)
        self.eps = eps

    @property
    def config(self) -> Dict[str, Any]:
        config = dict()
        if self.eps is not None:
            config.update(eps=self.eps)
        return config


class TorchDoubleClampParameter(TorchEntrywiseParameterOp):
    def __init__(
        self, in_shape: Tuple[int, ...], num_folds: int = 1, eps: Optional[float] = None
    ):
        super().__init__(in_shape, num_folds=num_folds)
        if eps is None:
            eps = torch.finfo(torch.get_default_dtype()).tiny
        self.eps = eps

    @property
    def config(self) -> Dict[str, Any]:
        return {"eps": self.eps}

    @torch.no_grad()
    def _double_clamp_(self, x: Tensor):
        close_zero_mask = (x > -self.eps) & (x < self.eps)
        clamped_x = self.eps * (1.0 - 2.0 * torch.signbit(x))
        torch.where(close_zero_mask, clamped_x, x, out=x)

    @torch.no_grad()
    def forward(self, x: Tensor) -> Tensor:
        TorchDoubleClampParameter._double_clamp_(x.real)
        return x
=======
>>>>>>> 52998924


class TorchFlattenParameter(TorchUnaryParameterOp):
    def __init__(
        self,
        in_shape: Tuple[int, ...],
        num_folds: int = 1,
        start_dim: int = 0,
        end_dim: int = -1,
    ):
        super().__init__(in_shape, num_folds=num_folds)
        start_dim = start_dim if start_dim >= 0 else start_dim + len(in_shape)
        assert 0 <= start_dim < len(in_shape)
        end_dim = end_dim if end_dim >= 0 else end_dim + len(in_shape)
        assert 0 <= end_dim < len(in_shape)
        assert start_dim < end_dim
        self.start_dim = start_dim
        self.end_dim = end_dim

    @property
    def config(self) -> Dict[str, Any]:
        return {
            "in_shape": self.in_shape,
            "start_dim": self.start_dim,
            "end_dim": self.end_dim,
        }

    @cached_property
    def shape(self) -> Tuple[int, ...]:
        flattened_dim = np.prod(
            [self.in_shapes[0][i] for i in range(self.start_dim, self.end_dim + 1)]
        )
        return (
            *self.in_shapes[0][: self.start_dim],
            flattened_dim,
            *self.in_shapes[0][self.end_dim + 1 :],
        )

    def forward(self, x: Tensor) -> Tensor:
        return torch.flatten(x, start_dim=self.start_dim + 1, end_dim=self.end_dim + 1)


class TorchEinsumParameter(TorchParameterOp):
    def __init__(
        self, in_shapes: Tuple[Tuple[int, ...]], einsum: str, num_folds: int = 1
    ):
        if "f" in einsum:
            raise ValueError(
                "The einsum string should not contain the reserved index 'f'"
            )
        super().__init__(*in_shapes, num_folds=num_folds)
        self.einsum = einsum
        self._output_shape = TorchEinsumParameter._compute_output_shape(
            *in_shapes, einsum=einsum
        )
        in_idx, out_idx = einsum.split("->")
        self._processed_einsum = (
            ",".join("f" + multi_in_idx for multi_in_idx in in_idx.split(","))
            + "->"
            + ("f" + out_idx)
        )

    @staticmethod
    def _compute_output_shape(
        *in_shapes: Tuple[int, ...], einsum: str
    ) -> Tuple[int, ...]:
        idx_to_dim: Dict[str, int] = {}
        in_idx, out_idx = einsum.split("->")
        for in_shape, multi_in_idx in zip(in_shapes, in_idx.split(",")):
            for idx, einsum_idx in enumerate(multi_in_idx):
                if einsum_idx in idx_to_dim:
                    if in_shape[idx] != idx_to_dim[einsum_idx]:
                        raise ValueError(
                            f"Einsum string shape mismatch, found {in_idx[idx]} but expected {idx_to_dim[einsum_idx]}"
                        )
                    continue
                idx_to_dim[einsum_idx] = in_shape[idx]
        return tuple(idx_to_dim[einsum_idx] for einsum_idx in out_idx)

    @property
    def config(self) -> Dict[str, Any]:
        return {"in_shapes": self.in_shapes, "einsum": self.einsum}

    @property
    def shape(self) -> Tuple[int, ...]:
        return self._output_shape

    def forward(self, *xs: Tensor) -> Tensor:
        return torch.einsum(self._processed_einsum, *xs)<|MERGE_RESOLUTION|>--- conflicted
+++ resolved
@@ -9,53 +9,6 @@
     TorchParameterOp,
     TorchUnaryParameterOp,
 )
-<<<<<<< HEAD
-from cirkit.symbolic.parameters import EntrywiseParameterOp
-
-
-class DoubleClampParameter(EntrywiseParameterOp):
-    def __init__(
-        self,
-        in_shape: Tuple[int, ...],
-        *,
-        eps: Optional[float] = None,
-    ) -> None:
-        super().__init__(in_shape)
-        self.eps = eps
-
-    @property
-    def config(self) -> Dict[str, Any]:
-        config = dict()
-        if self.eps is not None:
-            config.update(eps=self.eps)
-        return config
-
-
-class TorchDoubleClampParameter(TorchEntrywiseParameterOp):
-    def __init__(
-        self, in_shape: Tuple[int, ...], num_folds: int = 1, eps: Optional[float] = None
-    ):
-        super().__init__(in_shape, num_folds=num_folds)
-        if eps is None:
-            eps = torch.finfo(torch.get_default_dtype()).tiny
-        self.eps = eps
-
-    @property
-    def config(self) -> Dict[str, Any]:
-        return {"eps": self.eps}
-
-    @torch.no_grad()
-    def _double_clamp_(self, x: Tensor):
-        close_zero_mask = (x > -self.eps) & (x < self.eps)
-        clamped_x = self.eps * (1.0 - 2.0 * torch.signbit(x))
-        torch.where(close_zero_mask, clamped_x, x, out=x)
-
-    @torch.no_grad()
-    def forward(self, x: Tensor) -> Tensor:
-        TorchDoubleClampParameter._double_clamp_(x.real)
-        return x
-=======
->>>>>>> 52998924
 
 
 class TorchFlattenParameter(TorchUnaryParameterOp):
